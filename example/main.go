// Command example is a sample application built with Goji. Its goal is to give
// you a taste for what Goji looks like in the real world by artificially using
// all of its features.
//
// In particular, this is a complete working site for gritter.com, a site where
// users can post 140-character "greets". Any resemblance to real websites,
// alive or dead, is purely coincidental.
package main

import (
	"fmt"
	"io"
	"net/http"
	"regexp"
	"strconv"
<<<<<<< HEAD
	"code.google.com/p/go.net/context"
=======
	"time"
>>>>>>> 90d355d3

	"github.com/goji/param"
	"github.com/zenazn/goji"
	"github.com/zenazn/goji/web"
)

// Note: the code below cuts a lot of corners to make the example app simple.

func main() {
	// Add routes to the global handler
	goji.Get("/", Root)
	// Fully backwards compatible with net/http's Handlers
	goji.Get("/greets", http.RedirectHandler("/", 301))
	// Use your favorite HTTP verbs
	goji.Post("/greets", NewGreet)
	// Use Sinatra-style patterns in your URLs
	goji.Get("/users/:name", GetUser)
	// Goji also supports regular expressions with named capture groups.
	goji.Get(regexp.MustCompile(`^/greets/(?P<id>\d+)$`), GetGreet)

	// Middleware can be used to inject behavior into your app. The
	// middleware for this application are defined in middleware.go, but you
	// can put them wherever you like.
	goji.Use(PlainText)

	// If the last character of a pattern is an asterisk, the path is
	// treated as a prefix, and can be used to implement sub-routes.
	// Sub-routes can be used to set custom middleware on sub-applications.
	// Goji's interfaces are completely composable.
	admin := web.New()
	goji.Handle("/admin/*", admin)
	admin.Use(SuperSecure)

	// Goji's routing, like Sinatra's, is exact: no effort is made to
	// normalize trailing slashes.
	goji.Get("/admin", http.RedirectHandler("/admin/", 301))

	// Set up admin routes. Note that sub-routes do *not* mutate the path in
	// any way, so we need to supply full ("/admin/" prefixed) paths.
	admin.Get("/admin/", AdminRoot)
	admin.Get("/admin/finances", AdminFinances)

	// Use a custom 404 handler
	goji.NotFound(NotFound)

	// Sometimes requests take a long time.
	goji.Get("/waitforit", WaitForIt)

	// Call Serve() at the bottom of your main() function, and it'll take
	// care of everything else for you, including binding to a socket (with
	// automatic support for systemd and Einhorn) and supporting graceful
	// shutdown on SIGINT. Serve() is appropriate for both development and
	// production.
	goji.Serve()
}

// Root route (GET "/"). Print a list of greets.
func Root(w http.ResponseWriter, r *http.Request) {
	// In the real world you'd probably use a template or something.
	io.WriteString(w, "Gritter\n======\n\n")
	for i := len(Greets) - 1; i >= 0; i-- {
		Greets[i].Write(w)
	}
}

// NewGreet creates a new greet (POST "/greets"). Creates a greet and redirects
// you to the created greet.
//
// To post a new greet, try this at a shell:
// $ now=$(date +'%Y-%m-%mT%H:%M:%SZ')
// $ curl -i -d "user=carl&message=Hello+World&time=$now" localhost:8000/greets
func NewGreet(w http.ResponseWriter, r *http.Request) {
	var greet Greet

	// Parse the POST body into the Greet struct. The format is the same as
	// is emitted by (e.g.) jQuery.param.
	r.ParseForm()
	err := param.Parse(r.Form, &greet)

	if err != nil || len(greet.Message) > 140 {
		http.Error(w, err.Error(), http.StatusBadRequest)
		return
	}

	// We make no effort to prevent races against other insertions.
	Greets = append(Greets, greet)
	url := fmt.Sprintf("/greets/%d", len(Greets)-1)
	http.Redirect(w, r, url, http.StatusCreated)
}

// GetUser finds a given user and her greets (GET "/user/:name")
func GetUser(ctx context.Context, w http.ResponseWriter, r *http.Request) {
	io.WriteString(w, "Gritter\n======\n\n")
	handle := web.URLParams(ctx)["name"]
	user, ok := Users[handle]
	if !ok {
		http.Error(w, http.StatusText(404), 404)
		return
	}

	user.Write(w, handle)

	io.WriteString(w, "\nGreets:\n")
	for i := len(Greets) - 1; i >= 0; i-- {
		if Greets[i].User == handle {
			Greets[i].Write(w)
		}
	}
}

// GetGreet finds a particular greet by ID (GET "/greet/\d+"). Does no bounds
// checking, so will probably panic.
func GetGreet(ctx context.Context, w http.ResponseWriter, r *http.Request) {
	params := web.URLParams(ctx)
	id, err := strconv.Atoi(params["id"])
	if err != nil {
		http.Error(w, http.StatusText(404), 404)
		return
	}
	// This will panic if id is too big. Try it out!
	greet := Greets[id]

	io.WriteString(w, "Gritter\n======\n\n")
	greet.Write(w)
}

// WaitForIt is a particularly slow handler (GET "/waitforit"). Try loading this
// endpoint and initiating a graceful shutdown (Ctrl-C) or Einhorn reload. The
// old server will stop accepting new connections and will attempt to kill
// outstanding idle (keep-alive) connections, but will patiently stick around
// for this endpoint to finish. How kind of it!
func WaitForIt(w http.ResponseWriter, r *http.Request) {
	io.WriteString(w, "This is going to be legend... (wait for it)\n")
	if fl, ok := w.(http.Flusher); ok {
		fl.Flush()
	}
	time.Sleep(15 * time.Second)
	io.WriteString(w, "...dary! Legendary!\n")
}

// AdminRoot is root (GET "/admin/root"). Much secret. Very administrate. Wow.
func AdminRoot(w http.ResponseWriter, r *http.Request) {
	io.WriteString(w, "Gritter\n======\n\nSuper secret admin page!\n")
}

// AdminFinances would answer the question 'How are we doing?'
// (GET "/admin/finances")
func AdminFinances(w http.ResponseWriter, r *http.Request) {
	io.WriteString(w, "Gritter\n======\n\nWe're broke! :(\n")
}

// NotFound is a 404 handler.
func NotFound(w http.ResponseWriter, r *http.Request) {
	http.Error(w, "Umm... have you tried turning it off and on again?", 404)
}<|MERGE_RESOLUTION|>--- conflicted
+++ resolved
@@ -13,12 +13,9 @@
 	"net/http"
 	"regexp"
 	"strconv"
-<<<<<<< HEAD
+	"time"
+
 	"code.google.com/p/go.net/context"
-=======
-	"time"
->>>>>>> 90d355d3
-
 	"github.com/goji/param"
 	"github.com/zenazn/goji"
 	"github.com/zenazn/goji/web"
